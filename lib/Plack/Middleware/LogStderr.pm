use strict;
use warnings;
package Plack::Middleware::LogStderr;
$Plack::Middleware::LogStderr::VERSION = '0.002';
# ABSTRACT: Everything printed to STDERR sent to psgix.logger or other logger
# KEYWORDS: plack middleware errors logging environment I/O handle stderr

use parent 'Plack::Middleware';

use Plack::Util::Accessor qw/logger callback tie_callback capture_callback no_tie log_level log_level_capture no_warnings/;
use Scalar::Util ();
use Capture::Tiny 'capture_stderr';

sub prepare_app {
    my $self = shift;
    $self->{log_level} = $self->log_level || 'error';
    $self->{log_level_capture} = $self->log_level_capture || $self->{log_level} ;
        
    foreach my $cb (qw/logger callback tie_callback capture_callback/){
        if ($self->$cb) {
            if (not __isa_coderef($self->$cb)) {
                die "'$cb' is not a coderef!"
            }
        }
    }
}

sub call {
    my ($self, $env) = @_;
    my $logger = $self->logger || $env->{'psgix.logger'};

    die 'no psgix.logger in $env; cannot send STDERR to it!'
        if not $logger;
    
    my $stderr_logger = sub {
        my $message = shift;
        $message = $self->__run_tie_callback($message);
        $logger->({level => $self->{log_level}, message => $message });
    };
    
    my ($stderr, @app) = capture_stderr {
        my ($app, $err);

        tie *STDERR, 'Plack::Middleware::LogStderr::Handle2Logger', $stderr_logger, $self->no_warnings
            unless $self->no_tie ;

        eval {
            $app =  $self->app->($env);
        };
        $err = $@ if $@;

        untie *STDERR
            unless $self->no_tie ;
            
        if ($err) {
            die $@;
        }
        return $app;
    };
    if ($stderr) {
        $stderr = $self->__run_capture_callback($stderr) ;
        $logger->({level => $self->{log_level_capture}, message => $stderr });
    }
    
    return $app[0];
}

sub __run_callback {
    my ($self, $msg, $extra_cb) = @_;
    $msg = $self->callback->($msg) if $self->callback;
    if ($extra_cb) {
        if ($extra_cb eq 'tie' && $self->tie_callback) {
            $msg = $self->tie_callback->($msg) ;
        }
        if ($extra_cb eq 'capture' && $self->capture_callback) {
            $msg = $self->capture_callback->($msg) ;
        }
    }
    return $msg;
}
sub __run_capture_callback {
    my ($self, $msg) = @_;
    $msg = $self->__run_callback($msg, 'capture');
    return $msg;
    
}
sub __run_tie_callback {
    my ($self, $msg) = @_;
    $msg = $self->__run_callback($msg, 'tie');
    return $msg;
}

sub __isa_coderef {
    ref $_[0] eq 'CODE'
        or (Scalar::Util::reftype($_[0]) || '') eq 'CODE'
        or overload::Method($_[0], '&{}')
}

package # hide from PAUSE
    Plack::Middleware::LogStderr::Handle2Logger;
our $VERSION = '0.001';
# ABSTRACT: Tie File Handle to a logger
use warnings::register;

sub TIEHANDLE {
    my ($pkg, $logger, $no_warnings) = @_;
    return bless {logger => $logger, no_warnings => $no_warnings}, $pkg;
}
sub PRINT {
    my ($self, @msg) = @_;
    my $message = join('', @msg);
    $self->{logger}->( $message );
}
sub PRINTF {
    my ($self, $fmt, @msg) = @_;
    my $message = sprintf($fmt, @msg);
    $self->{logger}->($message);
}
## if something tries to reopen FILEHANDLE just return true -- noop
sub OPEN {
    my ($self) = @_;
    if (warnings::enabled() && !$self->{no_warnings}) {
        warnings::warn("open called on tied handle Handle2Logger");
    }
    return 1;
}
## if something tries to set BINMODE -- noop
sub BINMODE {
    my ($self) = @_;
    if (warnings::enabled() && !$self->{no_warnings}) {
        warnings::warn("binmode called on tied handle Handle2Logger");
    }
    return undef;
}


1;

__END__

=pod

=encoding UTF-8

<<<<<<< HEAD
=======

>>>>>>> 3d04e7d0
=head1 SYNOPSIS

Using a logger you have already configured (using L<Log::Dispatch> as an
example):

  use Log::Dispatch;
  my $logger = Log::Dispatch->new;
  $logger->add( Log::Dispatch::File->new(...) );

  builder {
      enable 'LogDispatch', logger => $logger;
      enable 'LogStderr';
      $app;
  }

Using an explicitly defined logger:

  builder {
      enable 'LogStderr', logger => sub {
          my $args = shift;
          $logger->log(%$args);
      };
      $app;
  }

Other Options:

  ...
  enable 'LogStderr',
      log_level => 'warn',
      no_tie => 1,
      callback => sub {
          my $msg = shift;
          return "STDERR:$msg\n";
  };
  ...

=head1 DESCRIPTION

This middleware intercepts all output to C<STDERR> and redirects it to a defined
logger.

Examples where C<STDERR> output would not typically be sent to a logger:

  print STDERR "foo";
  system('perl -e " print STDERR \'bar\'"');
  warnings::warn("baz");

This middleware uses two techniques to catch messages sent to C<STDERR> and
direct them to a logger.

The first ties the C<STDERR> filehandle and directs all print messages to a logger.
This method only works if the code printing to C<STDERR> is aware of the Perl
tied filehandle.

The second technique uses L<Capture::Tiny> to capture everything else written to
C<STDERR> (for example any programs run using C<system>). This method groups all
C<STDERR> output into one message. The drawback here is log messages may not be
interleaved temporally with messages generated from the tied method or other
calls to the logger.

=head1 CONFIGURATION

=head2 C<logger>

A code reference for logging messages, that conforms to the
L<psgix.logger|PSGI::Extensions/SPECIFICATION> specification.
If not provided, C<psgix.logger> is used, or the application will generate an
error at runtime if there is no such logger configured.

=head2 C<log_level>, C<log_level_capture>

By default the log level used is 'error' use C<log_level> to set it to another value.

Use C<log_level_capture> if you want the default log level for captured output to be different from C<log_level>

Make sure the log level used is valid for your logger!

=head2 C<callback>, C<capture_callback>, C<tie_callback>

Callbacks that take a string and return a string.

=over

=item C<callback> is applied to all messages.

=item C<capture_callback> is applied to all messages logged via the capture method.

=item C<tie_callback> is applied to messages logged via the tied C<STDERR> filehandle.

=back

=head2 C<no_tie>

Do not tie the perl file handle C<STDERR> to a logger.
When set, all output to C<STDERR> will be caught and logged in one message.

The benefit of this is all output sent to C<STDERR> is in order.
The drawback is all C<STDERR> output created during a request is grouped
together as one message and logged together after the request has finished
processesing.

=head2 C<no_warnings>

By default when C<STDERR> is tied the package will emit a warning if OPEN or BINMODE
is called on the tied handle.  Using C<no_warnings> will silence the warnings.
Very useful if you are using warnings fatal all.

=head1 SEE ALSO

=over 4

=item *

L<PSGI::Extensions> - the definition of C<psgix.logger>

=item *

L<Plack::Middleware::LogDispatch> - use a L<Log::Dispatch> logger for C<psgix.logger>

=item *

L<Plack::Middleware::Log4perl> - use a L<Log::Log4perl> logger for C<psgix.logger>

=item *

L<Capture::Tiny>

=item *

L<PSGI/"The Error Stream"> - the definition of C<psgi.errors>

=item *

L<Plack::Middleware::LogErrors> - redirect C<psgix.error> to C<psgix.logger>

=back

=head1 ACKNOWLEDGEMENTS

Karen Etheridge

=head1 SOURCE

The source code repository for Plack-Middleware-LogStderr can be found at L<https://github.com/amalek215/Plack-Middleware-LogStderr>
<|MERGE_RESOLUTION|>--- conflicted
+++ resolved
@@ -142,10 +142,7 @@
 
 =encoding UTF-8
 
-<<<<<<< HEAD
-=======
-
->>>>>>> 3d04e7d0
+
 =head1 SYNOPSIS
 
 Using a logger you have already configured (using L<Log::Dispatch> as an
